--- conflicted
+++ resolved
@@ -9,13 +9,9 @@
 infill_sparse_density = 8
 speed_print = 60
 speed_wall_0 = 40
-<<<<<<< HEAD
-speed_wall_x = 50
-=======
 speed_wall_x = 80
 speed_infill = 100
 wall_thickness = 1
->>>>>>> efdd92d3
 speed_topbottom = 30
 speed_travel = 150
 speed_layer_0 = 30
