{
    "id": "fdmprinter",
    "visible": false,
    "version": 1, 
    "name": "FDM Printer Base Description",
    "author": "Ultimaker B.V.",
    "manufacturer": "Ultimaker",
    "file_formats": "text/x-gcode;application/x-stl-ascii;application/x-stl-binary;application/x-wavefront-obj;application/x3g",

    "add_pages": [],

    "machine_settings": {
        "machine_show_variants": {
            "description": "Wether to show the different variants of this machine, which are described in separate json files.",
            "default": false
        },
        "machine_start_gcode": {
            "description": "Gcode commands to be executed at the very start - separated by \\n.",
            "default": "G28 ; Home\nG1 Z15.0 F6000 ;move the platform down 15mm\n;Prime the extruder\nG92 E0\nG1 F200 E3\nG92 E0",
            "global_only": true
        },
        "machine_end_gcode": {
            "description": "Gcode commands to be executed at the very end - separated by \\n.",
            "default": "M104 S0\nM140 S0\n;Retract the filament\nG92 E1\nG1 E-1 F300\nG28 X0 Y0\nM84",
            "global_only": true
        },
        "material_bed_temp_wait": {
            "description": "Whether to insert a command to wait until the bed temperature is reached at the start.",
            "default": true,
            "global_only": true
        },
        "material_print_temp_wait": {
            "description": "Whether to insert a command to wait until the nozzle temperatures are reached at the start.",
            "default": true,
            "global_only": true
        },
        "material_print_temp_prepend": {
            "description": "Whether to include nozzle temperature commands at the start of the gcode. When the start_gcode already contains nozzle temperature commands Cura frontend will automatically disable this setting.",
            "default": true,
            "global_only": true
        },
        "material_bed_temp_prepend": {
            "description": "Whether to include bed temperature commands at the start of the gcode. When the start_gcode already contains bed temperature commands Cura frontend will automatically disable this setting.",
            "default": true,
            "global_only": true
        },
        "machine_width": {
            "description": "The width (X-direction) of the printable area.",
            "default": 100,
            "global_only": true
        },
        "machine_depth": {
            "description": "The depth (Y-direction) of the printable area.",
            "default": 100,
            "global_only": true
        },
        "machine_height": {
            "description": "The height (Z-direction) of the printable area.",
            "default": 100,
            "global_only": true
        },
        "machine_heated_bed": {
            "description": "Whether the machine has a heated bed present.",
            "default": false,
            "global_only": true
        },
        "machine_center_is_zero": {
            "description": "Whether the X/Y coordinates of the zero position of the printer is at the center of the printable area.",
            "default": false,
            "global_only": true
        },
        "machine_extruder_count": {
            "description": "Number of extruder trains. An extruder train is the combination of a feeder, bowden tube, and nozzle.",
            "default": 1,
            "global_only": true
        },
        "machine_nozzle_tip_outer_diameter": { 
            "description": "The outer diameter of the tip of the nozzle.",
            "default": 1,
            "SEE_machine_extruder_trains": true,
            "global_only": true
        },
        "machine_nozzle_head_distance": {
            "description": "The height difference between the tip of the nozzle and the lowest part of the print head.",
            "default": 3,
            "SEE_machine_extruder_trains": true,
            "global_only": true
        },
        "machine_nozzle_expansion_angle": {
            "description": "The angle between the horizontal plane and the conical part right above the tip of the nozzle.",
            "default": 45,
            "SEE_machine_extruder_trains": true,
            "global_only": true
        },
        "machine_heat_zone_length": {
            "description": "The distance from the tip of the nozzle in which heat from the nozzle is transfered to the filament.",
            "default": 16,
            "SEE_machine_extruder_trains": true,
            "global_only": true
        },
        "machine_nozzle_heat_up_speed": {
<<<<<<< HEAD
            "description": "The speed (°C/s) by which the nozzle heats up averaged over the window of normal printing temperatures and the standby temperature.",
            "default": 2.0, "SEE_machine_extruder_trains": true  },
        "machine_nozzle_cool_down_speed": { 
            "description": "The speed (°C/s) by which the nozzle cools down averaged over the window of normal printing temperatures and the standby temperature.",
            "default": 2.0, "SEE_machine_extruder_trains": true  },
=======
            "description": "The speed (*C/s) by which the nozzle heats up averaged over the window of normal printing temperatures and the standby temperature.",
            "default": 2.0,
            "SEE_machine_extruder_trains": true,
            "global_only": true
        },
        "machine_nozzle_cool_down_speed": { 
            "description": "The speed (*C/s) by which the nozzle cools down averaged over the window of normal printing temperatures and the standby temperature.",
            "default": 2.0,
            "SEE_machine_extruder_trains": true,
            "global_only": true
        },
>>>>>>> f8aa4cda
        "machine_gcode_flavor": {
            "description": "The type of gcode to be generated.",
            "default": "RepRap",
            "global_only": true
        },
        "machine_disallowed_areas": {
            "description": "A list of polygons with areas the print head is not allowed to enter.",
            "type": "polygons",
            "default": [],
            "global_only": true
        },
        "machine_platform_offset": {
            "description": "Where to display the platform mesh.",
            "default": [
                0,
                0,
                0
            ],
            "global_only": true
        },
        "machine_head_polygon": {
            "description": "A 2D silhouette of the print head (fan caps excluded).",
            "type": "polygon",
            "default": [
                [
                    -1,
                    1
                ],
                [
                    -1,
                    -1
                ],
                [
                    1,
                    -1
                ],
                [
                    1,
                    1
                ]
            ],
            "global_only": true
        },
        "machine_head_with_fans_polygon": {
            "description": "A 2D silhouette of the print head (fan caps included).",
            "type": "polygon",
            "default": [
                [
                    -20,
                    10
                ],
                [
                    10,
                    10
                ],
                [
                    10,
                    -10
                ],
                [
                    -20,
                    -10
                ]
            ],
            "global_only": true
        },
        "gantry_height": {
            "description": "The height difference between the tip of the nozzle and the gantry system (X and Y axes).",
            "default": 99999999999,
            "global_only": true
        }
    },
    "categories": {
        "machine": {
            "label": "Machine",
            "visible": true,
            "icon": "category_layer_height",
            "settings": {
                "machine_nozzle_size": {
                    "label": "Nozzle Diameter",
                    "description": "The inner diameter of the nozzle.",
                    "unit": "mm",
                    "type": "float",
                    "default": 0.4,
                    "min_value": "0.001",
                    "max_value_warning": "10",
                    "visible": false
                }
            },
            "global_only": true
        },
        "resolution": {
            "label": "Quality",
            "visible": true,
            "icon": "category_layer_height",
            "settings": {
                "layer_height": {
                    "label": "Layer Height",
                    "description": "The height of each layer, in mm. Normal quality prints are 0.1mm, high quality is 0.06mm. You can go up to 0.25mm with an Ultimaker for very fast prints at low quality. For most purposes, layer heights between 0.1 and 0.2mm give a good tradeoff of speed and surface finish.",
                    "unit": "mm",
                    "type": "float",
                    "default": 0.1,
                    "min_value": "0.001",
                    "min_value_warning": "0.04",
                    "max_value_warning": "0.32",
                    "global_only": "print_sequence != \"one_at_a_time\""
                },
                "layer_height_0": {
                    "label": "Initial Layer Height",
                    "description": "The layer height of the bottom layer. A thicker bottom layer makes sticking to the bed easier.",
                    "unit": "mm",
                    "type": "float",
                    "default": 0.3,
                    "min_value": "0.001",
                    "min_value_warning": "0.04",
                    "max_value_warning": "0.32",
                    "visible": false,
                    "global_only": "print_sequence != \"one_at_a_time\""
                },
                "line_width": {
                    "label": "Line Width",
                    "description": "Width of a single line. Each line will be printed with this width in mind. Generally the width of each line should correspond to the width of your nozzle, but for the outer wall and top/bottom surface smaller line widths may be chosen, for higher quality.",
                    "unit": "mm",
                    "min_value": "0.0001",
                    "min_value_warning": "0.2",
                    "max_value_warning": "5",
                    "default": 0.4,
                    "type": "float",
                    "visible": false,
                    "inherit_function": "machine_nozzle_size",
                    "children": {
                        "wall_line_width": {
                            "label": "Wall Line Width",
                            "description": "Width of a single shell line. Each line of the shell will be printed with this width in mind.",
                            "unit": "mm",
                            "min_value": "0.0001",
                            "min_value_warning": "0.2",
                            "max_value_warning": "5",
                            "default": 0.4,
                            "type": "float",
                            "visible": false,
                            "children": {
                                "wall_line_width_0": {
                                    "label": "Outer Wall Line Width",
                                    "description": "Width of the outermost shell line. By printing a thinner outermost wall line you can print higher details with a larger nozzle.",
                                    "unit": "mm",
                                    "min_value": "0.0001",
                                    "min_value_warning": "0.2",
                                    "max_value_warning": "5",
                                    "default": 0.4,
                                    "type": "float",
                                    "visible": false
                                },
                                "wall_line_width_x": {
                                    "label": "Other Walls Line Width",
                                    "description": "Width of a single shell line for all shell lines except the outermost one.",
                                    "unit": "mm",
                                    "min_value": "0.0001",
                                    "min_value_warning": "0.2",
                                    "max_value_warning": "5",
                                    "default": 0.4,
                                    "type": "float",
                                    "visible": false
                                }
                            }
                        },
                        "skirt_line_width": {
                            "label": "Skirt line width",
                            "description": "Width of a single skirt line.",
                            "unit": "mm",
                            "min_value": "0.0001",
                            "min_value_warning": "0.2",
                            "max_value_warning": "5",
                            "default": 0.4,
                            "type": "float",
                            "visible": false
                        },
                        "skin_line_width": {
                            "label": "Top/bottom line width",
                            "description": "Width of a single top/bottom printed line, used to fill up the top/bottom areas of a print.",
                            "unit": "mm",
                            "min_value": "0.0001",
                            "min_value_warning": "0.2",
                            "max_value_warning": "5",
                            "default": 0.4,
                            "type": "float",
                            "visible": false
                        },
                        "infill_line_width": {
                            "label": "Infill line width",
                            "description": "Width of the inner infill printed lines.",
                            "unit": "mm",
                            "min_value": "0.0001",
                            "min_value_warning": "0.2",
                            "max_value_warning": "5",
                            "default": 0.4,
                            "type": "float",
                            "visible": false
                        },
                        "support_line_width": {
                            "label": "Support line width",
                            "description": "Width of the printed support structures lines.",
                            "unit": "mm",
                            "min_value": "0.0001",
                            "min_value_warning": "0.2",
                            "max_value_warning": "5",
                            "default": 0.4,
                            "type": "float",
                            "visible": false,
                            "enabled": "support_enable"
                        },
                        "support_roof_line_width": {
                            "label": "Support Roof line width",
                            "description": "Width of a single support roof line, used to fill the top of the support.",
                            "unit": "mm",
                            "default": 0.4,
                            "min_value": "0.0001",
                            "max_value_warning": "machine_nozzle_size * 2",
                            "type": "float",
                            "visible": false,
                            "enabled": "support_roof_enable"
                        }
                    }
                }
            }
        },
        "shell": {
            "label": "Shell",
            "visible": true,
            "icon": "category_shell",
            "settings": {
                "shell_thickness": {
                    "label": "Shell Thickness",
                    "description": "The thickness of the outside shell in the horizontal and vertical direction. This is used in combination with the nozzle size to define the number of perimeter lines and the thickness of those perimeter lines. This is also used to define the number of solid top and bottom layers.",
                    "unit": "mm",
                    "type": "float",
                    "default": 0.8,
                    "min_value": "0",
                    "min_value_warning": "0.2",
                    "max_value_warning": "5",
                    "children": {
                        "wall_thickness": {
                            "label": "Wall Thickness",
                            "description": "The thickness of the outside walls in the horizontal direction. This is used in combination with the nozzle size to define the number of perimeter lines and the thickness of those perimeter lines.",
                            "unit": "mm",
                            "default": 0.8,
                            "min_value": "0",
                            "min_value_warning": "0.2",
                            "max_value_warning": "5",
                            "type": "float",
                            "visible": false,
                            "children": {
                                "wall_line_count": {
                                    "label": "Wall Line Count",
                                    "description": "Number of shell lines. These lines are called perimeter lines in other tools and impact the strength and structural integrity of your print.",
                                    "default": 2,
                                    "min_value": "0",   
                                    "type": "int",
                                    "visible": false,
                                    "inherit_function": "max(1, round((wall_thickness - wall_line_width_0) / wall_line_width_x) + 1)"
                                }
                            }
                        },
                        "alternate_extra_perimeter": {
                            "label": "Alternate Extra Wall",
                            "description": "Make an extra wall at every second layer, so that infill will be caught between an extra wall above and one below. This results in a better cohesion between infill and walls, but might have an impact on the surface quality.",
                            "type": "boolean",
                            "default": false,
                            "visible": false,
                            "inherit": false
                        },
                        "top_bottom_thickness": {
                            "label": "Bottom/Top Thickness",
                            "description": "This controls the thickness of the bottom and top layers. The number of solid layers put down is calculated from the layer thickness and this value. Having this value a multiple of the layer thickness makes sense. Keep it near your wall thickness to make an evenly strong part.",
                            "unit": "mm",
                            "default": 0.8,
                            "min_value": "0",
                            "max_value": "5",
                            "min_value_warning": "0.6",
                            "type": "float",
                            "visible": false,
                            "children": {
                                "top_thickness": {
                                    "label": "Top Thickness",
                                    "description": "This controls the thickness of the top layers. The number of solid layers printed is calculated from the layer thickness and this value. Having this value be a multiple of the layer thickness makes sense. Keep it near your wall thickness to make an evenly strong part.",
                                    "unit": "mm",
                                    "default": 0.8,
                                    "min_value": "0",
                                    "max_value_warning": "100",
                                    "type": "float",
                                    "visible": false,
                                    "children": {
                                        "top_layers": {
                                            "label": "Top Layers",
                                            "description": "This controls the number of top layers.",
                                            "default": 8,
                                            "min_value": "0",
                                            "max_value_warning": "100",
                                            "type": "int",
                                            "visible": false,
                                            "inherit_function": "0 if infill_sparse_density == 100 else math.ceil(parent_value / layer_height)"
                                        }
                                    }
                                },
                                "bottom_thickness": {
                                    "label": "Bottom Thickness",
                                    "description": "This controls the thickness of the bottom layers. The number of solid layers printed is calculated from the layer thickness and this value. Having this value be a multiple of the layer thickness makes sense. And keep it near to your wall thickness to make an evenly strong part.",
                                    "unit": "mm",
                                    "default": 0.6,
                                    "min_value": "0",
                                    "type": "float",
                                    "visible": false,
                                    "children": {
                                        "bottom_layers": {
                                            "label": "Bottom Layers",
                                            "description": "This controls the amount of bottom layers.",
                                            "min_value": "0",
                                            "default": 6,
                                            "type": "int",
                                            "visible": false,
                                            "inherit_function": "999999 if infill_sparse_density == 100 else math.ceil(parent_value / layer_height)"
                                        }
                                    }
                                }
                            }
                        }
                    }
                },
                "remove_overlapping_walls_enabled": {
                    "label": "Remove Overlapping Wall Parts",
                    "description": "Remove parts of a wall which share an overlap which would result in overextrusion in some places. These overlaps occur in thin pieces in a model and sharp corners.",
                    "type": "boolean",
                    "default": false,
                    "visible": false,
                    "children": {
                        "remove_overlapping_walls_0_enabled": {
                            "label": "Remove Overlapping Outer Wall Parts",
                            "description": "Remove parts of an outer wall which share an overlap which would result in overextrusion in some places. These overlaps occur in thin pieces in a model and sharp corners.",
                            "type": "boolean",
                            "default": false,
                            "visible": false,
                            "inherit": true
                        },
                        "remove_overlapping_walls_x_enabled": {
                            "label": "Remove Overlapping Other Wall Parts",
                            "description": "Remove parts of an inner wall which share an overlap which would result in overextrusion in some places. These overlaps occur in thin pieces in a model and sharp corners.",
                            "type": "boolean",
                            "default": true,
                            "visible": false,
                            "inherit": false
                        }
                    }
                },
                "travel_compensate_overlapping_walls_enabled": {
                    "label": "Compensate Wall Overlaps",
                    "description": "Compensate the flow for parts of a wall being laid down where there already is a piece of a wall. These overlaps occur in thin pieces in a model. Gcode generation might be slowed down considerably.",
                    "type": "boolean",
                    "default": false,
                    "visible": false
                },
                "fill_perimeter_gaps": {
                    "label": "Fill Gaps Between Walls",
                    "description": "Fill the gaps created by walls where they would otherwise be overlapping. This will also fill thin walls. Optionally only the gaps occurring within the top and bottom skin can be filled.",
                    "type": "enum",
                    "options": {
                        "nowhere": "Nowhere",
                        "everywhere": "Everywhere",
                        "skin": "Skin"
                    },
                    "default": "everywhere",
                    "visible": false,
                    "enabled": "remove_overlapping_walls_x_enabled"
                },
                "top_bottom_pattern": {
                    "label": "Bottom/Top Pattern",
                    "description": "Pattern of the top/bottom solid fill. This is normally done with lines to get the best possible finish, but in some cases a concentric fill gives a nicer end result.",
                    "type": "enum",
                    "options": {
                        "lines": "Lines",
                        "concentric": "Concentric",
                        "zigzag": "Zig Zag"
                    },
                    "default": "lines",
                    "visible": false
                },
                "skin_no_small_gaps_heuristic": {
                    "label": "Ignore small Z gaps",
                    "description": "When the model has small vertical gaps, about 5% extra computation time can be spent on generating top and bottom skin in these narrow spaces. In such a case set this setting to false.",
                    "type": "boolean",
                    "default": true,
                    "visible": false
                },
                "skin_alternate_rotation": {
                    "label": "Alternate Skin Rotation",
                    "description": "Alternate between diagonal skin fill and horizontal + vertical skin fill. Although the diagonal directions can print quicker, this option can improve the printing quality by reducing the pillowing effect.",
                    "type": "boolean",
                    "default": false,
                    "visible": false
                },
                "skin_outline_count": {
                    "label": "Extra Skin Wall Count",
                    "description": "Number of lines around skin regions. Using one or two skin perimeter lines can greatly improve roofs which would start in the middle of infill cells.",
                    "default": 0,
                    "min_value": "0",
                    "max_value_warning": "10",
                    "type": "int",
                    "visible": false
                },
                "xy_offset": {
                    "label": "Horizontal expansion",
                    "description": "Amount of offset applied to all polygons in each layer. Positive values can compensate for too big holes; negative values can compensate for too small holes.",
                    "unit": "mm",
                    "type": "float",
                    "min_value_warning": "-10",
                    "max_value_warning": "10",
                    "default": 0,
                    "visible": false
                },
                "z_seam_type": {
                    "label": "Z Seam Alignment",
                    "description": "Starting point of each path in a layer. When paths in consecutive layers start at the same point a vertical seam may show on the print. When aligning these at the back, the seam is easiest to remove. When placed randomly the inaccuracies at the paths' start will be less noticeable. When taking the shortest path the print will be quicker.",
                    "type": "enum",
                    "options": {
                        "back": "Back",
                        "shortest": "Shortest",
                        "random": "Random"
                    },
                    "default": "shortest",
                    "visible": false
                }
            }
        },
        "infill": {
            "label": "Infill",
            "visible": true,
            "icon": "category_infill",
            "settings": {
                "infill_sparse_density": {
                    "label": "Infill Density",
                    "description": "This controls how densely filled the insides of your print will be. For a solid part use 100%, for a hollow part use 0%. A value around 20% is usually enough. This setting won't affect the outside of the print and only adjusts how strong the part becomes.",
                    "unit": "%",
                    "type": "float",
                    "default": 20,
                    "min_value": "0",
                    "max_value_warning": "100",
                    "children": {
                        "infill_line_distance": {
                            "label": "Line distance",
                            "description": "Distance between the printed infill lines.",
                            "unit": "mm",
                            "type": "float",
                            "default": 2,
                            "min_value": "0",
                            "visible": false,
                            "inherit_function": "0 if infill_sparse_density == 0 else (infill_line_width * 100) / infill_sparse_density"
                        }
                    }
                },
                "infill_pattern": {
                    "label": "Infill Pattern",
                    "description": "Cura defaults to switching between grid and line infill, but with this setting visible you can control this yourself. The line infill swaps direction on alternate layers of infill, while the grid prints the full cross-hatching on each layer of infill.",
                    "type": "enum",
                    "visible": false,
                    "options": {
                        "grid": "Grid",
                        "lines": "Lines",
                        "triangles": "Triangles",
                        "concentric": "Concentric",
                        "zigzag": "Zig Zag"
                    },
                    "default": "grid",
                    "inherit_function": "'lines' if infill_sparse_density > 25 else 'grid'"
                },
                "infill_overlap": {
                    "label": "Infill Overlap",
                    "description": "The amount of overlap between the infill and the walls. A slight overlap allows the walls to connect firmly to the infill.",
                    "unit": "mm",
                    "type": "float",
                    "default": 0.04,
                    "min_value_warning": "0",
                    "max_value_warning": "machine_nozzle_size",
                    "inherit_function": "0.1 * line_width if infill_sparse_density < 95 else 0.0",
                    "visible": false
                },
                "infill_wipe_dist": {
                    "label": "Infill Wipe Distance",
                    "description": "Distance of a travel move inserted after every infill line, to make the infill stick to the walls better. This option is similar to infill overlap, but without extrusion and only on one end of the infill line.",
                    "unit": "mm",
                    "type": "float",
                    "default": 0.04,
                    "min_value_warning": "0",
                    "max_value_warning": "machine_nozzle_size",
                    "visible": false
                },
                "infill_sparse_thickness": {
                    "label": "Infill Thickness",
                    "description": "The thickness of the sparse infill. This is rounded to a multiple of the layerheight and used to print the sparse-infill in fewer, thicker layers to save printing time.",
                    "unit": "mm",
                    "type": "float",
                    "default": 0.1,
                    "min_value": "0.0001",
                    "max_value_warning": "0.32",
                    "visible": false,
                    "inherit_function": "layer_height"
                },
                "infill_before_walls": {
                    "label": "Infill Before Walls",
                    "description": "Print the infill before printing the walls. Printing the walls first may lead to more accurate walls, but overhangs print worse. Printing the infill first leads to sturdier walls, but the infill pattern might sometimes show through the surface.",
                    "type": "boolean",
                    "default": true,
                    "visible": false
                }
            }
        },
        "material": {
            "label": "Material",
            "visible": true,
            "icon": "category_material",
            "settings": {
                "material_flow_dependent_temperature": {
                    "label": "Auto Temperature",
                    "description": "Change the temperature for each layer automatically with the average flow speed of that layer.",
                    "type": "boolean",
                    "default": false,
                    "visible": true
                },
                "material_print_temperature": {
                    "label": "Printing Temperature",
                    "description": "The temperature used for printing. Set at 0 to pre-heat yourself. For PLA a value of 210C is usually used.\nFor ABS a value of 230C or higher is required.",
                    "unit": "°C",
                    "type": "float",
                    "default": 210,
                    "min_value": "0",
                    "max_value_warning": "260",
                    "enabled": "not (material_flow_dependent_temperature)"
                },
                "material_flow_temp_graph": {
                    "label": "Flow Temperature Graph",
                    "description": "Data linking material flow (in mm3 per second) to temperature (degrees Celsius).",
                    "unit": "",
                    "type": "string",
                    "default": "[[3.5,200],[7.0,240]]",
                    "enabled": "material_flow_dependent_temperature"
                },
                "material_standby_temperature": {
                    "label": "Standby Temperature",
                    "description": "The temperature of the nozzle when another nozzle is currently used for printing.",
                    "unit": "°C",
                    "type": "float",
                    "default": 150,
                    "min_value": "0",
                    "max_value_warning": "260",
                    "global_only": "print_sequence != \"one_at_a_time\""
                },
                "material_extrusion_cool_down_speed": {
                    "label": "Extrusion Cool Down Speed Modifier",
                    "description": "The extra speed by which the nozzle cools while extruding. The same value is used to signify the heat up speed lost when heating up while extruding.",
                    "unit": "°C/s",
                    "type": "float",
                    "default": 0.5,
                    "min_value": "0",
                    "max_value_warning": "10.0",
                    "global_only": "print_sequence != \"one_at_a_time\""
                },
                "material_bed_temperature": {
                    "label": "Bed Temperature",
                    "description": "The temperature used for the heated printer bed. Set at 0 to pre-heat it yourself.",
                    "unit": "°C",
                    "type": "float",
                    "default": 60,
                    "min_value": "0",
                    "max_value_warning": "260",
                    "enabled": "machine_heated_bed",
                    "global_only": "print_sequence != \"one_at_a_time\""
                },
                "material_diameter": {
                    "label": "Diameter",
                    "description": "The diameter of your filament needs to be measured as accurately as possible.\nIf you cannot measure this value you will have to calibrate it; a higher number means less extrusion, a smaller number generates more extrusion.",
                    "unit": "mm",
                    "type": "float",
                    "default": 2.85,
                    "min_value": "0.0001",
                    "min_value_warning": "0.4",
                    "max_value_warning": "3.5",
                    "global_only": "print_sequence != \"one_at_a_time\""
                },
                "material_flow": {
                    "label": "Flow",
                    "description": "Flow compensation: the amount of material extruded is multiplied by this value.",
                    "unit": "%",
                    "default": 100,
                    "type": "float",
                    "min_value": "5",
                    "min_value_warning": "50",
                    "max_value_warning": "150"
                },
                "retraction_enable": {
                    "label": "Enable Retraction",
                    "description": "Retract the filament when the nozzle is moving over a non-printed area. Details about the retraction can be configured in the advanced tab.",
                    "type": "boolean",
                    "default": true,
                    "visible": true
                },
                "retraction_amount": {
                    "label": "Retraction Distance",
                    "description": "The amount of retraction: Set at 0 for no retraction at all. A value of 4.5mm seems to generate good results for 3mm filament in bowden tube fed printers.",
                    "unit": "mm",
                    "type": "float",
                    "default": 4.5,
                    "min_value_warning": "-0.0001",
                    "max_value_warning": "10.0",
                    "visible": false,
                    "inherit": false,
                    "enabled": "retraction_enable"
                },
                "retraction_speed": {
                    "label": "Retraction Speed",
                    "description": "The speed at which the filament is retracted. A higher retraction speed works better, but a very high retraction speed can lead to filament grinding.",
                    "unit": "mm/s",
                    "type": "float",
                    "default": 25,
                    "min_value": "0",
                    "max_value_warning": "100",
                    "visible": false,
                    "inherit": false,
                    "enabled": "retraction_enable",
                    "children": {
                        "retraction_retract_speed": {
                            "label": "Retraction Retract Speed",
                            "description": "The speed at which the filament is retracted. A higher retraction speed works better, but a very high retraction speed can lead to filament grinding.",
                            "unit": "mm/s",
                            "type": "float",
                            "default": 25,
                            "min_value": "0",
                            "max_value_warning": "100",
                            "visible": false,
                            "enabled": "retraction_enable"
                        },
                        "retraction_prime_speed": {
                            "label": "Retraction Prime Speed",
                            "description": "The speed at which the filament is pushed back after retraction.",
                            "unit": "mm/s",
                            "type": "float",
                            "default": 25,
                            "min_value": "0",
                            "max_value_warning": "100",
                            "visible": false,
                            "enabled": "retraction_enable"
                        }
                    }
                },
                "retraction_extra_prime_amount": {
                    "label": "Retraction Extra Prime Amount",
                    "description": "The amount of material extruded after a retraction. During a travel move, some material might get lost and so we need to compensate for this.",
                    "unit": "mm³",
                    "type": "float",
                    "default": 0,
                    "min_value_warning": "-0.0001",
                    "max_value_warning": "5.0",
                    "visible": false,
                    "inherit": false,
                    "enabled": "retraction_enable"
                },
                "retraction_min_travel": {
                    "label": "Retraction Minimum Travel",
                    "description": "The minimum distance of travel needed for a retraction to happen at all. This helps to get fewer retractions in a small area.",
                    "unit": "mm",
                    "type": "float",
                    "default": 1.5,
                    "min_value": "0",
                    "max_value_warning": "10",
                    "visible": false,
                    "inherit": false,
                    "enabled": "retraction_enable"
                },
                "retraction_count_max": {
                    "label": "Maximum Retraction Count",
                    "description": "This setting limits the number of retractions occurring within the Minimum Extrusion Distance Window. Further retractions within this window will be ignored. This avoids retracting repeatedly on the same piece of filament, as that can flatten the filament and cause grinding issues.",
                    "default": 8,
                    "min_value": "0",
                    "max_value_warning": "20",
                    "type": "int",
                    "min_value": "1",
                    "visible": false,
                    "inherit": false,
                    "enabled": "retraction_enable"
                },
                "retraction_extrusion_window": {
                    "label": "Minimum Extrusion Distance Window",
                    "description": "The window in which the Maximum Retraction Count is enforced. This value should be approximately the same as the Retraction distance, so that effectively the number of times a retraction passes the same patch of material is limited.",
                    "unit": "mm",
                    "type": "float",
                    "default": 4.5,
                    "min_value": "0.0",
                    "max_value_warning": "retraction_amount * 2",
                    "visible": false,
                    "inherit_function": "retraction_amount",
                    "enabled": "retraction_enable"
                },
                "retraction_hop": {
                    "label": "Z Hop when Retracting",
                    "description": "Whenever a retraction is done, the head is lifted by this amount to travel over the print. A value of 0.075 works well. This feature has a large positive effect on delta towers.",
                    "unit": "mm",
                    "type": "float",
                    "default": 0,
                    "min_value_warning": "-0.0001",
                    "max_value_warning": "10",
                    "visible": false,
                    "inherit": false,
                    "enabled": "retraction_enable"
                }
            }
        },
        "speed": {
            "label": "Speed",
            "visible": true,
            "icon": "category_speed",
            "settings": {
                "speed_print": {
                    "label": "Print Speed",
                    "description": "The speed at which printing happens. A well-adjusted Ultimaker can reach 150mm/s, but for good quality prints you will want to print slower. Printing speed depends on a lot of factors, so you will need to experiment with optimal settings for this.",
                    "unit": "mm/s",
                    "type": "float",
                    "min_value": "0.1",
                    "max_value_warning": "150",
                    "default": 60,
                    "children": {
                        "speed_infill": {
                            "label": "Infill Speed",
                            "description": "The speed at which infill parts are printed. Printing the infill faster can greatly reduce printing time, but this can negatively affect print quality.",
                            "unit": "mm/s",
                            "type": "float",
                            "min_value": "0.1",
                            "max_value_warning": "150",
                            "default": 60,
                            "visible": false
                        },
                        "speed_wall": {
                            "label": "Shell Speed",
                            "description": "The speed at which the shell is printed. Printing the outer shell at a lower speed improves the final skin quality.",
                            "unit": "mm/s",
                            "type": "float",
                            "min_value": "0.1",
                            "max_value_warning": "150",
                            "default": 30,
                            "visible": false,
                            "inherit_function": "parent_value / 60 * 30",
                            "children": {
                                "speed_wall_0": {
                                    "label": "Outer Shell Speed",
                                    "description": "The speed at which the outer shell is printed. Printing the outer shell at a lower speed improves the final skin quality. However, having a large difference between the inner shell speed and the outer shell speed will effect quality in a negative way.",
                                    "unit": "mm/s",
                                    "type": "float",
                                    "min_value": "0.1",
                                    "max_value_warning": "150",
                                    "default": 30,
                                    "visible": false
                                },
                                "speed_wall_x": {
                                    "label": "Inner Shell Speed",
                                    "description": "The speed at which all inner shells are printed. Printing the inner shell faster than the outer shell will reduce printing time. It works well to set this in between the outer shell speed and the infill speed.",
                                    "unit": "mm/s",
                                    "type": "float",
                                    "min_value": "0.1",
                                    "max_value_warning": "150",
                                    "default": 60,
                                    "visible": false,
                                    "inherit_function": "speed_print"
                                }
                            }
                        },
                        "speed_topbottom": {
                            "label": "Top/Bottom Speed",
                            "description": "Speed at which top/bottom parts are printed. Printing the top/bottom faster can greatly reduce printing time, but this can negatively affect print quality.",
                            "unit": "mm/s",
                            "type": "float",
                            "min_value": "0.1",
                            "max_value_warning": "150",
                            "default": 30,
                            "visible": false,
                            "inherit_function": "parent_value / 60 * 30"
                        },
                        "speed_support": {
                            "label": "Support Speed",
                            "description": "The speed at which exterior support is printed. Printing exterior supports at higher speeds can greatly improve printing time. The surface quality of exterior support is usually not important anyway, so higher speeds can be used.",
                            "unit": "mm/s",
                            "type": "float",
                            "min_value": "0.1",
                            "max_value_warning": "150",
                            "default": 60,
                            "visible": false,
                            "inherit_function": "speed_print",
                            "enabled": "support_enable",
                            "children": {
                                "speed_support_infill": {
                                    "label": "Support Infill Speed",
                                    "description": "The speed at which the infill of exterior support is printed. Printing the infill at higher speeds can improve the overall print time.",
                                    "unit": "mm/s",
                                    "type": "float",
                                    "default": 60,
                                    "min_value": "0.1",
                                    "max_value_warning": "150",
                                    "visible": false,
                                    "inherit": true,
                                    "enabled": "support_roof_enable"
                                },
                                "speed_support_roof": {
                                    "label": "Support Roof Speed",
                                    "description": "The speed at which the roofs of exterior support are printed. Printing the support roof at lower speeds can improve overhang quality.",
                                    "unit": "mm/s",
                                    "type": "float",
                                    "default": 40,
                                    "min_value": "0.1",
                                    "max_value_warning": "150",
                                    "visible": false,
                                    "inherit": false,
                                    "enabled": "support_roof_enable",
                                    "inherit_function": "parent_value / 60 * 40"
                                }
                            }
                        }
                    }
                },
                "speed_travel": {
                    "label": "Travel Speed",
                    "description": "The speed at which travel moves are done. A well-built Ultimaker can reach speeds of 250mm/s, but some machines might have misaligned layers then.",
                    "unit": "mm/s",
                    "type": "float",
                    "default": 120,
                    "min_value": "0.1",
                    "max_value_warning": "300",
                    "inherit_function": "speed_print if magic_spiralize else 120"
                },
                "speed_layer_0": {
                    "label": "Bottom Layer Speed",
                    "description": "The print speed for the bottom layer: You want to print the first layer slower so it sticks better to the printer bed.",
                    "unit": "mm/s",
                    "type": "float",
                    "default": 30,
                    "min_value": "0.1",
                    "max_value_warning": "300",
                    "visible": false
                },
                "skirt_speed": {
                    "label": "Skirt Speed",
                    "description": "The speed at which the skirt and brim are printed. Normally this is done at the initial layer speed, but sometimes you might want to print the skirt at a different speed.",
                    "unit": "mm/s",
                    "type": "float",
                    "default": 30,
                    "min_value": "0.1",
                    "max_value_warning": "300",
                    "visible": false,
                    "inherit_function": "speed_layer_0"
                },
                "speed_slowdown_layers": {
                    "label": "Number of Slower Layers",
                    "description": "The first few layers are printed slower than the rest of the object, this to get better adhesion to the printer bed and improve the overall success rate of prints. The speed is gradually increased over these layers. 4 layers of speed-up is generally right for most materials and printers.",
                    "type": "int",
                    "default": 4,
                    "min_value": "0",
                    "max_value_warning": "300",
                    "visible": false
                }
            }
        },
        "travel": {
            "label": "Travel",
            "visible": true,
            "icon": "category_travel",
            "settings": {
                "retraction_combing": {
                    "label": "Enable Combing",
                    "description": "Combing keeps the head within the interior of the print whenever possible when traveling from one part of the print to another and does not use retraction. If combing is disabled, the print head moves straight from the start point to the end point and it will always retract.",
                    "type": "boolean",
                    "default": true,
                    "visible": false
                },
                "travel_avoid_other_parts": {
                    "label": "Avoid Printed Parts",
                    "description": "Avoid other parts when traveling between parts.",
                    "type": "boolean",
                    "default": true,
                    "visible": false,
                    "enabled": "retraction_combing",
                    "global_only": "print_sequence != \"one_at_a_time\"",
                    "children": {
                        "travel_avoid_distance": {
                            "label": "Avoid Distance",
                            "description": "The distance to stay clear of parts which are avoided during travel.",
                            "unit": "mm",
                            "type": "float",
                            "default": 1.5,
                            "min_value": "0",
                            "max_value_warning": "machine_nozzle_tip_outer_diameter * 5",
                            "visible": false,
                            "inherit": false,
                            "enabled": "retraction_combing",
                            "global_only": "print_sequence != \"one_at_a_time\""
                        }
                    }
                },
                "coasting_enable": {
                    "label": "Enable Coasting",
                    "description": "Coasting replaces the last part of an extrusion path with a travel path. The oozed material is used to lay down the last piece of the extrusion path in order to reduce stringing.",
                    "type": "boolean",
                    "default": false,
                    "visible": true
                },
                "coasting_volume": {
                    "label": "Coasting Volume",
                    "description": "The volume otherwise oozed. This value should generally be close to the nozzle diameter cubed.",
                    "unit": "mm³",
                    "type": "float",
                    "default": 0.064,
                    "min_value": "0",
                    "max_value_warning": "2.0",
                    "visible": false,
                    "inherit": false,
                    "enabled": "coasting_enable"
                },
                "coasting_min_volume": {
                    "label": "Minimum Volume Before Coasting",
                    "description": "The smallest volume an extrusion path should have to coast the full amount. For smaller extrusion paths, less pressure has been built up in the bowden tube and so the coasted volume is scaled linearly. This value should always be larger than the Coasting Volume.",
                    "unit": "mm³",
                    "type": "float",
                    "default": 0.8,
                    "min_value": "0",
                    "max_value_warning": "10.0",
                    "visible": false,
                    "enabled": "coasting_enable"
                },
                "coasting_speed": {
                    "label": "Coasting Speed",
                    "description": "The speed by which to move during coasting, relative to the speed of the extrusion path. A value slightly under 100% is advised, since during the coasting move the pressure in the bowden tube drops.",
                    "unit": "%",
                    "type": "float",
                    "default": 90,
                    "min_value": "0.0001",
                    "max_value_warning": "100",
                    "visible": false,
                    "inherit": false,
                    "enabled": "coasting_enable"
                }
            }
        },
        "cooling": {
            "label": "Cooling",
            "visible": true,
            "icon": "category_cool",
            "settings": {
                "cool_fan_enabled": {
                    "label": "Enable Cooling Fan",
                    "description": "Enable the cooling fan during the print. The extra cooling from the cooling fan helps parts with small cross sections that print each layer quickly.",
                    "type": "boolean",
                    "default": true,
                    "global_only": "print_sequence != \"one_at_a_time\"",
                    "children": {
                        "cool_fan_speed": {
                            "label": "Fan Speed",
                            "description": "Fan speed used for the print cooling fan on the printer head.",
                            "unit": "%",
                            "type": "float",
                            "min_value": "0",
                            "max_value": "100",
                            "default": 100,
                            "visible": false,
                            "inherit_function": "100.0 if parent_value else 0.0",
                            "global_only": "print_sequence != \"one_at_a_time\"",
                            "children": {
                                "cool_fan_speed_min": {
                                    "label": "Minimum Fan Speed",
                                    "description": "Normally the fan runs at the minimum fan speed. If the layer is slowed down due to minimum layer time, the fan speed adjusts between minimum and maximum fan speed.",
                                    "unit": "%",
                                    "type": "float",
                                    "min_value": "0",
                                    "max_value": "100",
                                    "default": 100,
                                    "visible": false,
                                    "global_only": "print_sequence != \"one_at_a_time\""
                                },
                                "cool_fan_speed_max": {
                                    "label": "Maximum Fan Speed",
                                    "description": "Normally the fan runs at the minimum fan speed. If the layer is slowed down due to minimum layer time, the fan speed adjusts between minimum and maximum fan speed.",
                                    "unit": "%",
                                    "type": "float",
                                    "min_value": "0",
                                    "max_value": "100",
                                    "default": 100,
                                    "visible": false,
                                    "global_only": "print_sequence != \"one_at_a_time\""
                                }
                            }
                        }
                    }
                },
                "cool_fan_full_at_height": {
                    "label": "Fan Full on at Height",
                    "description": "The height at which the fan is turned on completely. For the layers below this the fan speed is scaled linearly with the fan off for the first layer.",
                    "unit": "mm",
                    "type": "float",
                    "default": 0.5,
                    "min_value": "0",
                    "max_value_warning": "10.0",
                    "visible": false,
                    "global_only": "print_sequence != \"one_at_a_time\"",
                    "children": {
                        "cool_fan_full_layer": {
                            "label": "Fan Full on at Layer",
                            "description": "The layer number at which the fan is turned on completely. For the layers below this the fan speed is scaled linearly with the fan off for the first layer.",
                            "type": "int",
                            "default": 4,
                            "min_value": "0",
                            "max_value_warning": "100",
                            "visible": false,
                            "inherit_function": "int((parent_value - layer_height_0 + 0.001) / layer_height)",
                            "global_only": "print_sequence != \"one_at_a_time\""
                        }
                    }
                },
                "cool_min_layer_time": {
                    "label": "Minimum Layer Time",
                    "description": "The minimum time spent in a layer: Gives the layer time to cool down before the next one is put on top. If a layer would print in less time, then the printer will slow down to make sure it has spent at least this many seconds printing the layer.",
                    "unit": "sec",
                    "type": "float",
                    "default": 5,
                    "min_value": "0",
                    "max_value_warning": "600",
                    "visible": false,
                    "global_only": "print_sequence != \"one_at_a_time\""
                },
                "cool_min_layer_time_fan_speed_max": {
                    "label": "Minimum Layer Time Full Fan Speed",
                    "description": "The minimum time spent in a layer which will cause the fan to be at maximum speed. The fan speed increases linearly from minimum fan speed for layers taking the minimum layer time to maximum fan speed for layers taking the time specified here.",
                    "unit": "sec",
                    "type": "float",
                    "default": 10,
                    "min_value": "cool_min_layer_time",
                    "max_value_warning": "600",
                    "visible": false,
                    "global_only": "print_sequence != \"one_at_a_time\""
                },
                "cool_min_speed": {
                    "label": "Minimum Speed",
                    "description": "The minimum layer time can cause the print to slow down so much it starts to droop. The minimum feedrate protects against this. Even if a print gets slowed down it will never be slower than this minimum speed.",
                    "unit": "mm/s",
                    "type": "float",
                    "default": 10,
                    "min_value": "0",
                    "max_value_warning": "100",
                    "visible": false,
                    "global_only": "print_sequence != \"one_at_a_time\""
                },
                "cool_lift_head": {
                    "label": "Lift Head",
                    "description": "Lift the head away from the print if the minimum speed is hit because of cool slowdown, and wait the extra time away from the print surface until the minimum layer time is used up.",
                    "type": "boolean",
                    "default": false,
                    "visible": false,
                    "global_only": "print_sequence != \"one_at_a_time\""
                },
                "draft_shield_enabled": {
                    "label": "Enable Draft Shield",
                    "description": "Enable exterior draft shield. This will create a wall around the object which traps (hot) air and shields against gusts of wind. Especially useful for materials which warp easily.",
                    "type": "boolean",
                    "default": false
                },
                "draft_shield_dist": {
                    "label": "Draft Shield X/Y Distance",
                    "description": "Distance of the draft shield from the print, in the X/Y directions.",
                    "unit": "mm",
                    "type": "float",
                    "min_value": "0",
                    "max_value_warning": "100",
                    "default": 10,
                    "visible": false,
                    "enabled": "draft_shield_enabled"
                },
                "draft_shield_height_limitation": {
                    "label": "Draft Shield Limitation",
                    "description": "Whether or not to limit the height of the draft shield.",
                    "type": "enum",
                    "options": {
                        "full": "Full",
                        "limited": "Limited"
                    },
                    "default": "full",
                    "visible": false,
                    "enabled": "draft_shield_enabled"
                },
                "draft_shield_height": {
                    "label": "Draft Shield Height",
                    "description": "Height limitation on the draft shield. Above this height no draft shield will be printed.",
                    "unit": "mm",
                    "type": "float",
                    "min_value": "0",
                    "max_value_warning": "30",
                    "default": 0,
                    "inherit_function": "9999 if draft_shield_height_limitation == 'full' and draft_shield_enabled else 0.0",
                    "visible": false,
                    "enabled": "draft_shield_height_limitation == \"limited\""
                }
            }
        },
        "support": {
            "label": "Support",
            "visible": true,
            "icon": "category_support",
            "settings": {
                "support_enable": {
                    "label": "Enable Support",
                    "description": "Enable exterior support structures. This will build up supporting structures below the model to prevent the model from sagging or printing in mid air.",
                    "type": "boolean",
                    "default": true
                },
                "support_type": {
                    "label": "Placement",
                    "description": "Where to place support structures. The placement can be restricted so that the support structures won't rest on the model, which could otherwise cause scarring.",
                    "type": "enum",
                    "options": {
                        "buildplate": "Touching Buildplate",
                        "everywhere": "Everywhere"
                    },
                    "default": "everywhere",
                    "enabled": "support_enable"
                },
                "support_angle": {
                    "label": "Overhang Angle",
                    "description": "The maximum angle of overhangs for which support will be added. With 0 degrees being vertical, and 90 degrees being horizontal. A smaller overhang angle leads to more support.",
                    "unit": "°",
                    "type": "float",
                    "min_value": "0",
                    "max_value": "90",
                    "default": 60,
                    "visible": false,
                    "enabled": "support_enable"
                },
                "support_xy_distance": {
                    "label": "X/Y Distance",
                    "description": "Distance of the support structure from the print in the X/Y directions. 0.7mm typically gives a nice distance from the print so the support does not stick to the surface.",
                    "unit": "mm",
                    "type": "float",
                    "min_value": "0",
                    "max_value_warning": "10",
                    "default": 0.7,
                    "visible": false,
                    "enabled": "support_enable"
                },
                "support_z_distance": {
                    "label": "Z Distance",
                    "description": "Distance from the top/bottom of the support to the print. A small gap here makes it easier to remove the support but makes the print a bit uglier. 0.15mm allows for easier separation of the support structure. The value is rounded down to the nearest multiple of the layer height",
                    "unit": "mm",
                    "type": "float",
                    "min_value": "0",
                    "max_value_warning": "10",
                    "default": 0.15,
                    "visible": false,
                    "enabled": "support_enable",

                    "children": {
                        "support_top_distance": {
                            "label": "Top Distance",
                            "description": "Distance from the top of the support to the print.",
                            "unit": "mm",
                            "min_value": "0",
                            "max_value_warning": "10",
                            "default": 0.15,
                            "type": "float",
                            "visible": false,
                            "enabled": "support_enable"
                        },
                        "support_bottom_distance": {
                            "label": "Bottom Distance",
                            "description": "Distance from the print to the bottom of the support.",
                            "unit": "mm",
                            "min_value": "0",
                            "max_value_warning": "10",
                            "default": 0.1,
                            "type": "float",
                            "visible": false,
                            "enabled": "support_enable"
                        }
                    }
                },
                "support_conical_enabled": {
                    "label": "Conical Support",
                    "description": "Experimental feature: Make support areas smaller at the bottom than at the overhang.",
                    "type": "boolean",
                    "default": false,
                    "visible": false,
                    "enabled": "support_enable"
                },
                "support_conical_angle": {
                    "label": "Cone Angle",
                    "description": "The angle of the tilt of conical support. With 0 degrees being vertical, and 90 degrees being horizontal. Smaller angles cause the support to be more sturdy, but consist of more material. Negative angles cause the base of the support to be wider than the top.",
                    "unit": "°",
                    "type": "float",
                    "min_value": "-90",
                    "max_value": "90",
                    "default": 30,
                    "visible": false,
                    "enabled": "support_conical_enabled and support_enable"
                },
                "support_conical_min_width": {
                    "label": "Minimal Width",
                    "description": "Minimal width to which conical support reduces the support areas. Small widths can cause the base of the support to not act well as foundation for support above.",
                    "unit": "mm",
                    "default": 3.0,
                    "min_value": "0",
                    "min_value_warning": "machine_nozzle_size * 3",
                    "max_value_warning": "100.0",
                    "type": "float",
                    "visible": false,
                    "enabled": "support_enable"
                },
                "support_bottom_stair_step_height": {
                    "label": "Stair Step Height",
                    "description": "The height of the steps of the stair-like bottom of support resting on the model. Small steps can cause the support to be hard to remove from the top of the model.",
                    "unit": "mm",
                    "type": "float",
                    "default": 0.3,
                    "min_value": "0",
                    "max_value_warning": "1.0",
                    "visible": false,
                    "enabled": "support_enable"
                },
                "support_join_distance": {
                    "label": "Join Distance",
                    "description": "The maximum distance between support blocks in the X/Y directions, so that the blocks will merge into a single block.",
                    "unit": "mm",
                    "type": "float",
                    "default": 2.0,
                    "min_value_warning": "0",
                    "max_value_warning": "10",
                    "visible": false,
                    "enabled": "support_enable"
                },
                "support_offset": {
                    "label": "Horizontal Expansion",
                    "description": "Amount of offset applied to all support polygons in each layer. Positive values can smooth out the support areas and result in more sturdy support.",
                    "unit": "mm",
                    "type": "float",
                    "default": 0.2,
                    "min_value_warning": "-0.5",
                    "max_value_warning": "5.0",
                    "visible": false,
                    "enabled": "support_enable"
                },
                "support_area_smoothing": {
                    "label": "Area Smoothing",
                    "description": "Maximum distance in the X/Y directions of a line segment which is to be smoothed out. Ragged lines are introduced by the join distance and support bridge, which cause the machine to resonate. Smoothing the support areas won't cause them to break with the constraints, except it might change the overhang.",
                    "unit": "mm",
                    "type": "float",
                    "default": 0.6,
                    "min_value": "0",
                    "max_value_warning": "1.0",
                    "visible": false,
                    "enabled": "support_enable"
                },
                "support_roof_enable": {
                    "label": "Enable Support Roof",
                    "description": "Generate a dense top skin at the top of the support on which the model sits.",
                    "type": "boolean",
                    "default": false,
                    "visible": true,
                    "enabled": "support_enable"
                },
                "support_roof_height": {
                    "label": "Support Roof Thickness",
                    "description": "The height of the support roofs.",
                    "unit": "mm",
                    "type": "float",
                    "default": 1,
                    "min_value": "0",
                    "max_value_warning": "10",
                    "visible": false,
                    "enabled": "support_roof_enable"
                },
                "support_roof_density": {
                    "label": "Support Roof Density",
                    "description": "This controls how densely filled the roofs of the support will be. A higher percentage results in better overhangs, but makes the support more difficult to remove.",
                    "unit": "%",
                    "type": "float",
                    "default": 100,
                    "min_value": "0",
                    "max_value_warning": "100",
                    "enabled":"support_roof_enable",
                    "children": {
                        "support_roof_line_distance": {
                            "label": "Support Roof Line Distance",
                            "description": "Distance between the printed support roof lines.",
                            "unit": "mm",
                            "type": "float",
                            "default": 0.4,
                            "min_value": "0",
                            "visible": false,
                            "inherit_function": "0 if parent_value == 0 else (support_roof_line_width * 100) / parent_value",
                            "enabled": "support_roof_enable"
                        }
                    }
                },
                "support_roof_pattern": {
                    "label": "Support Roof Pattern",
                    "description": "The pattern with which the top of the support is printed.",
                    "type": "enum",
                    "visible": false,
                    "options": {
                        "lines": "Lines",
                        "grid": "Grid",
                        "triangles": "Triangles",
                        "concentric": "Concentric",
                        "zigzag": "Zig Zag"
                    },
                    "default": "concentric",
                    "enabled": "support_roof_enable"
                },
                "support_use_towers": {
                    "label": "Use towers",
                    "description": "Use specialized towers to support tiny overhang areas. These towers have a larger diameter than the region they support. Near the overhang the towers' diameter decreases, forming a roof.",
                    "type": "boolean",
                    "default": true,
                    "visible": false,
                    "enabled": "support_enable"
                },
                "support_minimal_diameter": {
                    "label": "Minimum Diameter",
                    "description": "Minimum diameter in the X/Y directions of a small area which is to be supported by a specialized support tower.",
                    "unit": "mm",
                    "type": "float",
                    "default": 1,
                    "min_value": "0",
                    "max_value_warning": "10",
                    "visible": false,
                    "enabled": "support_enable"
                },
                "support_tower_diameter": {
                    "label": "Tower Diameter",
                    "description": "The diameter of a special tower.",
                    "unit": "mm",
                    "type": "float",
                    "default": 1,
                    "min_value": "0",
                    "min_value_warning": "support_minimal_diameter",
                    "max_value_warning": "10",
                    "visible": false,
                    "enabled": "support_enable"
                },
                "support_tower_roof_angle": {
                    "label": "Tower Roof Angle",
                    "description": "The angle of the rooftop of a tower. Larger angles mean more pointy towers.",
                    "unit": "°",
                    "type": "int",
                    "min_value": "0",
                    "max_value": "90",
                    "default": 65,
                    "visible": false,
                    "enabled": "support_enable"
                },
                "support_pattern": {
                    "label": "Pattern",
                    "description": "Cura can generate 3 distinct types of support structure. First is a grid based support structure which is quite solid and can be removed in one piece. The second is a line based support structure which has to be peeled off line by line. The third is a structure in between the other two; it consists of lines which are connected in an accordion fashion.",
                    "type": "enum",
                    "options": {
                        "lines": "Lines",
                        "grid": "Grid",
                        "triangles": "Triangles",
                        "concentric": "Concentric",
                        "zigzag": "Zig Zag"
                    },
                    "default": "zigzag",
                    "visible": false,
                    "enabled": "support_enable"
                },
                "support_connect_zigzags": {
                    "label": "Connect ZigZags",
                    "description": "Connect the ZigZags. Makes them harder to remove, but prevents stringing of disconnected zigzags.",
                    "type": "boolean",
                    "default": true,
                    "visible": false,
                    "enabled": "support_enable"
                },
                "support_infill_rate": {
                    "label": "Fill Amount",
                    "description": "The amount of infill structure in the support; less infill gives weaker support which is easier to remove.",
                    "unit": "%",
                    "type": "float",
                    "min_value": "0",
                    "max_value_warning": "100",
                    "default": 15,
                    "visible": false,
                    "enabled": "support_enable",

                    "children": {
                        "support_line_distance": {
                            "label": "Line distance",
                            "description": "Distance between the printed support lines.",
                            "unit": "mm",
                            "type": "float",
                            "min_value": "0",
                            "default": 2.66,
                            "visible": false,
                            "enabled": "support_enable",
                            "inherit_function": "(support_line_width * 100) / parent_value"
                        }
                    }
                }
            }
        },
        "platform_adhesion": {
            "label": "Platform Adhesion",
            "visible": true,
            "icon": "category_adhesion",
            "settings": {
                "adhesion_type": {
                    "label": "Type",
                    "description": "Different options that help to improve priming your extrusion.\nBrim and Raft help in preventing corners from lifting due to warping. Brim adds a single-layer-thick flat area around your object which is easy to cut off afterwards, and it is the recommended option.\nRaft adds a thick grid below the object and a thin interface between this and your object.\nThe skirt is a line drawn around the first layer of the print, this helps to prime your extrusion and to see if the object fits on your platform.",
                    "type": "enum",
                    "options": {
                        "skirt": "Skirt",
                        "brim": "Brim",
                        "raft": "Raft"
                    },
                    "default": "skirt"
                },
                "skirt_line_count": {
                    "label": "Skirt Line Count",
                    "description": "Multiple skirt lines help to prime your extrusion better for small objects. Setting this to 0 will disable the skirt.",
                    "type": "int",
                    "default": 1,
                    "min_value": "0",
                    "max_value_warning": "10",
                    "enabled": "adhesion_type == \"skirt\"",
                    "global_only": "print_sequence != \"one_at_a_time\""
                },
                "skirt_gap": {
                    "label": "Skirt Distance",
                    "description": "The horizontal distance between the skirt and the first layer of the print.\nThis is the minimum distance, multiple skirt lines will extend outwards from this distance.",
                    "unit": "mm",
                    "type": "float",
                    "default": 3,
                    "min_value_warning": "0",
                    "max_value_warning": "100",
                    "enabled": "adhesion_type == \"skirt\"",
                    "global_only": "print_sequence != \"one_at_a_time\""
                },
                "skirt_minimal_length": {
                    "label": "Skirt Minimum Length",
                    "description": "The minimum length of the skirt. If this minimum length is not reached, more skirt lines will be added to reach this minimum length. Note: If the line count is set to 0 this is ignored.",
                    "unit": "mm",
                    "type": "float",
                    "default": 250,
                    "min_value": "0",
                    "min_value_warning": "25",
                    "max_value_warning": "2500",
                    "enabled": "adhesion_type == \"skirt\"",
                    "global_only": "print_sequence != \"one_at_a_time\""
                },
                "brim_width": {
                    "label": "Brim Width",
                    "description": "The distance from the model to the end of the brim. A larger brim sticks better to the build platform, but also makes your effective print area smaller.",
                    "type": "float",
                    "unit": "mm",
                    "default": 5.0,
                    "min_value": "0.0",
                    "max_value_warning": "100.0",
                    "enabled": "adhesion_type == \"brim\"",
                    "global_only": "print_sequence != \"one_at_a_time\"",
                    "children": {
                        "brim_line_count": {
                            "label": "Brim Line Count",
                            "description": "The number of lines used for a brim. More lines means a larger brim which sticks better to the build plate, but this also makes your effective print area smaller.",
                            "type": "int",
                            "default": 13,
                            "min_value": "0",
                            "max_value_warning": "300",
                            "inherit_function": "math.ceil(parent_value / skirt_line_width)",
                            "enabled": "adhesion_type == \"brim\"",
                            "global_only": "print_sequence != \"one_at_a_time\""
                        }
                    }
                },
                "raft_margin": {
                    "label": "Raft Extra Margin",
                    "description": "If the raft is enabled, this is the extra raft area around the object which is also given a raft. Increasing this margin will create a stronger raft while using more material and leaving less area for your print.",
                    "unit": "mm",
                    "type": "float",
                    "default": 5,
                    "min_value_warning": "0",
                    "max_value_warning": "10",
                    "enabled": "adhesion_type == \"raft\""
                },
                "raft_airgap": {
                    "label": "Raft Air-gap",
                    "description": "The gap between the final raft layer and the first layer of the object. Only the first layer is raised by this amount to lower the bonding between the raft layer and the object. Makes it easier to peel off the raft.",
                    "unit": "mm",
                    "type": "float",
                    "default": 0.35,
                    "min_value": "0",
                    "max_value_warning": "1.0",
                    "enabled": "adhesion_type == \"raft\""
                },
                "raft_surface_layers": {
                    "label": "Raft Top Layers",
                    "description": "The number of top layers on top of the 2nd raft layer. These are fully filled layers that the object sits on. 2 layers result in a smoother top surface than 1.",
                    "type": "int",
                    "default": 2,
                    "min_value": "0",
                    "max_value_warning": "20",
                    "enabled": "adhesion_type == \"raft\""
                },
                "raft_surface_thickness": {
                    "label": "Raft Top Layer Thickness",
                    "description": "Layer thickness of the top raft layers.",
                    "unit": "mm",
                    "type": "float",
                    "default": 0.1,
                    "min_value": "0",
                    "max_value_warning": "2.0",
                    "enabled": "adhesion_type == \"raft\""
                },
                "raft_surface_line_width": {
                    "label": "Raft Top Line Width",
                    "description": "Width of the lines in the top surface of the raft. These can be thin lines so that the top of the raft becomes smooth.",
                    "unit": "mm",
                    "type": "float",
                    "default": 0.3,
                    "min_value": "0.0001",
                    "max_value_warning": "machine_nozzle_size * 2",
                    "enabled": "adhesion_type == \"raft\""
                },
                "raft_surface_line_spacing": {
                    "label": "Raft Top Spacing",
                    "description": "The distance between the raft lines for the top raft layers. The spacing should be equal to the line width, so that the surface is solid.",
                    "unit": "mm",
                    "type": "float",
                    "default": 0.3,
                    "min_value": "0.0001",
                    "max_value_warning": "5.0",
                    "enabled": "adhesion_type == \"raft\"",
                    "inherit_function": "raft_surface_line_width"
                },
                "raft_interface_thickness": {
                    "label": "Raft Middle Thickness",
                    "description": "Layer thickness of the middle raft layer.",
                    "unit": "mm",
                    "type": "float",
                    "default": 0.27,
                    "min_value": "0",
                    "max_value_warning": "5.0",
                    "enabled": "adhesion_type == \"raft\""
                },
                "raft_interface_line_width": {
                    "label": "Raft Middle Line Width",
                    "description": "Width of the lines in the middle raft layer. Making the second layer extrude more causes the lines to stick to the bed.",
                    "unit": "mm",
                    "type": "float",
                    "default": 1,
                    "min_value": "0.0001",
                    "max_value_warning": "machine_nozzle_size * 2",
                    "enabled": "adhesion_type == \"raft\""
                },
                "raft_interface_line_spacing": {
                    "label": "Raft Middle Spacing",
                    "description": "The distance between the raft lines for the middle raft layer. The spacing of the middle should be quite wide, while being dense enough to support the top raft layers.",
                    "unit": "mm",
                    "type": "float",
                    "default": 1.0,
                    "min_value": "0",
                    "max_value_warning": "15.0",
                    "enabled": "adhesion_type == \"raft\""
                },
                "raft_base_thickness": {
                    "label": "Raft Base Thickness",
                    "description": "Layer thickness of the base raft layer. This should be a thick layer which sticks firmly to the printer bed.",
                    "unit": "mm",
                    "type": "float",
                    "default": 0.3,
                    "min_value": "0",
                    "max_value_warning": "5.0",
                    "enabled": "adhesion_type == \"raft\""
                },
                "raft_base_line_width": {
                    "label": "Raft Base Line Width",
                    "description": "Width of the lines in the base raft layer. These should be thick lines to assist in bed adhesion.",
                    "unit": "mm",
                    "type": "float",
                    "default": 1,
                    "min_value": "0.0001",
                    "max_value_warning": "machine_nozzle_size * 2",
                    "enabled": "adhesion_type == \"raft\""
                },
                "raft_base_line_spacing": {
                    "label": "Raft Line Spacing",
                    "description": "The distance between the raft lines for the base raft layer. Wide spacing makes for easy removal of the raft from the build plate.",
                    "unit": "mm",
                    "type": "float",
                    "default": 3.0,
                    "min_value": "0.0001",
                    "max_value_warning": "100",
                    "enabled": "adhesion_type == \"raft\""
                },
                "raft_speed": {
                    "label": "Raft Print Speed",
                    "description": "The speed at which the raft is printed.",
                    "unit": "mm/s",
                    "type": "float",
                    "default": 30,
                    "min_value": "0.1",
                    "max_value_warning": "200",
                    "enabled": "adhesion_type == \"raft\"",
                    "inherit_function": "speed_print / 60 * 30",
                    "children": {
                        "raft_surface_speed": {
                            "label": "Raft Surface Print Speed",
                            "description": "The speed at which the surface raft layers are printed. These should be printed a bit slower, so that the nozzle can slowly smooth out adjacent surface lines.",
                            "unit": "mm/s",
                            "type": "float",
                            "default": 30,
                            "min_value": "0.1",
                            "max_value_warning": "100",
                            "enabled": "adhesion_type == \"raft\"",
                            "inherit_function": "parent_value"
                        },
                        "raft_interface_speed": {
                            "label": "Raft Interface Print Speed",
                            "description": "The speed at which the interface raft layer is printed. This should be printed quite slowly, as the volume of material coming out of the nozzle is quite high.",
                            "unit": "mm/s",
                            "type": "float",
                            "default": 15,
                            "min_value": "0.1",
                            "max_value_warning": "150",
                            "enabled": "adhesion_type == \"raft\"",
                            "inherit_function": "0.5 * parent_value"
                        },
                        "raft_base_speed": {
                            "label": "Raft Base Print Speed",
                            "description": "The speed at which the base raft layer is printed. This should be printed quite slowly, as the volume of material coming out of the nozzle is quite high.",
                            "unit": "mm/s",
                            "type": "float",
                            "default": 15,
                            "min_value": "0.1",
                            "max_value_warning": "200",
                            "enabled": "adhesion_type == \"raft\"",
                            "inherit_function": "0.5 * parent_value"
                        }
                    }
                },
                "raft_fan_speed": {
                    "label": "Raft Fan Speed",
                    "description": "The fan speed for the raft.",
                    "unit": "%",
                    "type": "float",
                    "min_value": "0",
                    "max_value": "100",
                    "default": 100,
                    "visible": false,
                    "enabled": "adhesion_type == \"raft\"",
                    "children": {
                        "raft_surface_fan_speed": {
                            "label": "Raft Surface Fan Speed",
                            "description": "The fan speed for the surface raft layers.",
                            "unit": "%",
                            "type": "float",
                            "min_value": "0",
                            "max_value": "100",
                            "default": 100,
                            "visible": false,
                            "inherit": true,
                            "enabled": "adhesion_type == \"raft\""
                        },
                        "raft_interface_fan_speed": {
                            "label": "Raft Interface Fan Speed",
                            "description": "The fan speed for the interface raft layer.",
                            "unit": "%",
                            "type": "float",
                            "min_value": "0",
                            "max_value": "100",
                            "default": 100,
                            "visible": false,
                            "inherit": true,
                            "enabled": "adhesion_type == \"raft\""
                        },
                        "raft_base_fan_speed": {
                            "label": "Raft Base Fan Speed",
                            "description": "The fan speed for the base raft layer.",
                            "unit": "%",
                            "type": "float",
                            "min_value": "0",
                            "max_value": "100",
                            "default": 100,
                            "visible": false,
                            "inherit": true,
                            "enabled": "adhesion_type == \"raft\""
                        }
                    }
                }
            }
        },
        "meshfix": {
            "label": "Mesh Fixes",
            "visible": true,
            "icon": "category_fixes",
            "settings": {
                "meshfix_union_all": {
                    "label": "Union Overlapping Volumes",
                    "description": "Ignore the internal geometry arising from overlapping volumes and print the volumes as one. This may cause internal cavities to disappear.",
                    "type": "boolean",
                    "default": true,
                    "visible": false
                },
                "meshfix_union_all_remove_holes": {
                    "label": "Remove All Holes",
                    "description": "Remove the holes in each layer and keep only the outside shape. This will ignore any invisible internal geometry. However, it also ignores layer holes which can be viewed from above or below.",
                    "type": "boolean",
                    "default": false,
                    "visible": false
                },
                "meshfix_extensive_stitching": {
                    "label": "Extensive Stitching",
                    "description": "Extensive stitching tries to stitch up open holes in the mesh by closing the hole with touching polygons. This option can introduce a lot of processing time.",
                    "type": "boolean",
                    "default": false,
                    "visible": false
                },
                "meshfix_keep_open_polygons": {
                    "label": "Keep Disconnected Faces",
                    "description": "Normally Cura tries to stitch up small holes in the mesh and remove parts of a layer with big holes. Enabling this option keeps those parts which cannot be stitched. This option should be used as a last resort option when everything else fails to produce proper GCode.",
                    "type": "boolean",
                    "default": false,
                    "visible": false
                }
            }
        },
        "blackmagic": {
            "label": "Special Modes",
            "visible": true,
            "icon": "category_blackmagic",
            "settings": {
                "print_sequence": {
                    "label": "Print sequence",
                    "description": "Whether to print all objects one layer at a time or to wait for one object to finish, before moving on to the next. One at a time mode is only possible if all models are separated in such a way that the whole print head can move in between and all models are lower than the distance between the nozzle and the X/Y axes.",
                    "type": "enum",
                    "options": {
                        "all_at_once": "All at Once",
                        "one_at_a_time": "One at a Time"
                    },
                    "default": "all_at_once",
                    "visible": true,
                    "global_only": true
                },
                "magic_mesh_surface_mode": {
                    "label": "Surface Mode",
                    "description": "Print the surface instead of the volume. No infill, no top/bottom skin, just a single wall of which the middle coincides with the surface of the mesh. It's also possible to do both: print the insides of a closed volume as normal, but print all polygons not part of a closed volume as surface.",
                    "type": "enum",
                    "options": {
                        "normal": "Normal",
                        "surface": "Surface",
                        "both": "Both"
                    },
                    "default": "Normal",
                    "visible": false
                },
                "magic_spiralize": {
                    "label": "Spiralize Outer Contour",
                    "description": "Spiralize smooths out the Z move of the outer edge. This will create a steady Z increase over the whole print. This feature turns a solid object into a single walled print with a solid bottom. This feature used to be called Joris in older versions.",
                    "type": "boolean",
                    "default": false,
                    "visible": false,
                    "global_only": "print_sequence != \"one_at_a_time\""
                },
                "magic_fuzzy_skin_enabled": {
                    "label": "Fuzzy Skin",
                    "description": "Randomly jitter while printing the outer wall, so that the surface has a rough and fuzzy look.",
                    "type": "boolean",
                    "default": false,
                    "visible": false
                },
                "magic_fuzzy_skin_thickness": {
                    "label": "Fuzzy Skin Thickness",
                    "description": "The width within which to jitter. It's advised to keep this below the outer wall width, since the inner walls are unaltered.",
                    "type": "float",
                    "unit": "mm",
                    "default": 0.3,
                    "min_value": "0",
                    "max_value_warning": "wall_line_width_0",
                    "visible": false,
                    "enabled": "magic_fuzzy_skin_enabled"
                },
                "magic_fuzzy_skin_point_density": {
                    "label": "Fuzzy Skin Density",
                    "description": "The average density of points introduced on each polygon in a layer. Note that the original points of the polygon are discarded, so a low density results in a reduction of the resolution.",
                    "type": "float",
                    "unit": "1/mm",
                    "default": 1.25,
                    "min_value_warning": "0.1",
                    "max_value_warning": "10",
                    "max_value": "10000",
                    "visible": false,
                    "enabled": "magic_fuzzy_skin_enabled",
                    "children": {
                        "magic_fuzzy_skin_point_dist": {
                            "label": "Fuzzy Skin Point Distance",
                            "description": "The average distance between the random points introduced on each line segment. Note that the original points of the polygon are discarded, so a high smoothness results in a reduction of the resolution. This value must be higher than half the Fuzzy Skin Thickness.",
                            "type": "float",
                            "unit": "mm",
                            "default": 0.8,
                            "min_value_warning": "0.0001",
                            "max_value_warning": "10",
                            "inherit_function": "1/parent_value",
                            "visible": false,
                            "enabled": "magic_fuzzy_skin_enabled"
                        }
                    }
                },
                "wireframe_enabled": {
                    "label": "Wire Printing",
                    "description": "Print only the outside surface with a sparse webbed structure, printing 'in thin air'. This is realized by horizontally printing the contours of the model at given Z intervals which are connected via upward and diagonally downward lines.",
                    "type": "boolean",
                    "default": false,
                    "visible": false,
                    "global_only": "print_sequence != \"one_at_a_time\""
                },
                "wireframe_height": {
                    "label": "WP Connection Height",
                    "description": "The height of the upward and diagonally downward lines between two horizontal parts. This determines the overall density of the net structure. Only applies to Wire Printing.",
                    "type": "float",
                    "unit": "mm",
                    "default": 3,
                    "min_value": "0.0001",
                    "max_value_warning": "20",
                    "visible": false,
                    "enabled": "wireframe_enabled",
                    "global_only": "print_sequence != \"one_at_a_time\""
                },
                "wireframe_roof_inset": {
                    "label": "WP Roof Inset Distance",
                    "description": "The distance covered when making a connection from a roof outline inward. Only applies to Wire Printing.",
                    "type": "float",
                    "unit": "mm",
                    "default": 3,
                    "min_value": "0",
                    "min_value_warning": "machine_nozzle_size",
                    "max_value_warning": "20",
                    "visible": false,
                    "enabled": "wireframe_enabled",
                    "inherit_function": "wireframe_height",
                    "global_only": "print_sequence != \"one_at_a_time\""
                },
                "wireframe_printspeed": {
                    "label": "WP speed",
                    "description": "Speed at which the nozzle moves when extruding material. Only applies to Wire Printing.",
                    "unit": "mm/s",
                    "type": "float",
                    "default": 5,
                    "min_value": "0.1",
                    "max_value_warning": "50",
                    "visible": false,
                    "enabled": "wireframe_enabled",
                    "global_only": "print_sequence != \"one_at_a_time\"",
                    "children": {
                        "wireframe_printspeed_bottom": {
                            "label": "WP Bottom Printing Speed",
                            "description": "Speed of printing the first layer, which is the only layer touching the build platform. Only applies to Wire Printing.",
                            "unit": "mm/s",
                            "type": "float",
                            "default": 5,
                            "min_value": "0.1",
                            "max_value_warning": "50",
                            "visible": false,
                            "inherit": true,
                            "enabled": "wireframe_enabled",
                            "global_only": "print_sequence != \"one_at_a_time\""
                        },
                        "wireframe_printspeed_up": {
                            "label": "WP Upward Printing Speed",
                            "description": "Speed of printing a line upward 'in thin air'. Only applies to Wire Printing.",
                            "unit": "mm/s",
                            "type": "float",
                            "default": 5,
                            "min_value": "0.1",
                            "max_value_warning": "50",
                            "visible": false,
                            "inherit": true,
                            "enabled": "wireframe_enabled",
                            "global_only": "print_sequence != \"one_at_a_time\""
                        },
                        "wireframe_printspeed_down": {
                            "label": "WP Downward Printing Speed",
                            "description": "Speed of printing a line diagonally downward. Only applies to Wire Printing.",
                            "unit": "mm/s",
                            "type": "float",
                            "default": 5,
                            "min_value": "0.1",
                            "max_value_warning": "50",
                            "visible": false,
                            "inherit": true,
                            "enabled": "wireframe_enabled",
                            "global_only": "print_sequence != \"one_at_a_time\""
                        },
                        "wireframe_printspeed_flat": {
                            "label": "WP Horizontal Printing Speed",
                            "description": "Speed of printing the horizontal contours of the object. Only applies to Wire Printing.",
                            "unit": "mm/s",
                            "type": "float",
                            "default": 5,
                            "min_value": "0.1",
                            "max_value_warning": "100",
                            "visible": false,
                            "inherit": true,
                            "enabled": "wireframe_enabled",
                            "global_only": "print_sequence != \"one_at_a_time\""
                        }
                    }
                },
                "wireframe_flow": {
                    "label": "WP Flow",
                    "description": "Flow compensation: the amount of material extruded is multiplied by this value. Only applies to Wire Printing.",
                    "unit": "%",
                    "default": 100,
                    "min_value": "0",
                    "max_value_warning": "100",
                    "type": "float",
                    "visible": false,
                    "enabled": "wireframe_enabled",
                    "global_only": "print_sequence != \"one_at_a_time\"",
                    "children": {
                        "wireframe_flow_connection": {
                            "label": "WP Connection Flow",
                            "description": "Flow compensation when going up or down. Only applies to Wire Printing.",
                            "unit": "%",
                            "default": 100,
                            "min_value": "0",
                            "max_value_warning": "100",
                            "type": "float",
                            "visible": false,
                            "enabled": "wireframe_enabled",
                            "global_only": "print_sequence != \"one_at_a_time\""
                        },
                        "wireframe_flow_flat": {
                            "label": "WP Flat Flow",
                            "description": "Flow compensation when printing flat lines. Only applies to Wire Printing.",
                            "unit": "%",
                            "default": 100,
                            "min_value": "0",
                            "max_value_warning": "100",
                            "type": "float",
                            "visible": false,
                            "enabled": "wireframe_enabled",
                            "global_only": "print_sequence != \"one_at_a_time\""
                        }
                    }
                },
                "wireframe_top_delay": {
                    "label": "WP Top Delay",
                    "description": "Delay time after an upward move, so that the upward line can harden. Only applies to Wire Printing.",
                    "unit": "sec",
                    "type": "float",
                    "default": 0,
                    "min_value": "0",
                    "max_value_warning": "1",
                    "visible": false,
                    "enabled": "wireframe_enabled",
                    "global_only": "print_sequence != \"one_at_a_time\""
                },
                "wireframe_bottom_delay": {
                    "label": "WP Bottom Delay",
                    "description": "Delay time after a downward move. Only applies to Wire Printing.",
                    "unit": "sec",
                    "type": "float",
                    "default": 0,
                    "min_value": "0",
                    "max_value_warning": "1",
                    "visible": false,
                    "enabled": "wireframe_enabled",
                    "global_only": "print_sequence != \"one_at_a_time\""
                },
                "wireframe_flat_delay": {
                    "label": "WP Flat Delay",
                    "description": "Delay time between two horizontal segments. Introducing such a delay can cause better adhesion to previous layers at the connection points, while too long delays cause sagging. Only applies to Wire Printing.",
                    "unit": "sec",
                    "type": "float",
                    "default": 0.1,
                    "min_value": "0",
                    "max_value_warning": "0.5",
                    "visible": false,
                    "enabled": "wireframe_enabled",
                    "global_only": "print_sequence != \"one_at_a_time\""
                },
                "wireframe_up_half_speed": {
                    "label": "WP Ease Upward",
                    "description": "Distance of an upward move which is extruded with half speed.\nThis can cause better adhesion to previous layers, while not heating the material in those layers too much. Only applies to Wire Printing.",
                    "type": "float",
                    "unit": "mm",
                    "default": 0.3,
                    "min_value": "0",
                    "max_value_warning": "5.0",
                    "visible": false,
                    "enabled": "wireframe_enabled",
                    "global_only": "print_sequence != \"one_at_a_time\""
                },
                "wireframe_top_jump": {
                    "label": "WP Knot Size",
                    "description": "Creates a small knot at the top of an upward line, so that the consecutive horizontal layer has a better chance to connect to it. Only applies to Wire Printing.",
                    "type": "float",
                    "unit": "mm",
                    "default": 0.6,
                    "min_value": "0",
                    "max_value_warning": "2.0",
                    "visible": false,
                    "enabled": "wireframe_enabled",
                    "global_only": "print_sequence != \"one_at_a_time\""
                },
                "wireframe_fall_down": {
                    "label": "WP Fall Down",
                    "description": "Distance with which the material falls down after an upward extrusion. This distance is compensated for. Only applies to Wire Printing.",
                    "type": "float",
                    "unit": "mm",
                    "default": 0.5,
                    "min_value": "0",
                    "max_value_warning": "wireframe_height",
                    "visible": false,
                    "enabled": "wireframe_enabled",
                    "global_only": "print_sequence != \"one_at_a_time\""
                },
                "wireframe_drag_along": {
                    "label": "WP Drag along",
                    "description": "Distance with which the material of an upward extrusion is dragged along with the diagonally downward extrusion. This distance is compensated for. Only applies to Wire Printing.",
                    "type": "float",
                    "unit": "mm",
                    "default": 0.6,
                    "min_value": "0",
                    "max_value_warning": "wireframe_height",
                    "visible": false,
                    "enabled": "wireframe_enabled",
                    "global_only": "print_sequence != \"one_at_a_time\""
                },
                "wireframe_strategy": {
                    "label": "WP Strategy",
                    "description": "Strategy for making sure two consecutive layers connect at each connection point. Retraction lets the upward lines harden in the right position, but may cause filament grinding. A knot can be made at the end of an upward line to heighten the chance of connecting to it and to let the line cool; however, it may require slow printing speeds. Another strategy is to compensate for the sagging of the top of an upward line; however, the lines won't always fall down as predicted.",
                    "type": "enum",
                    "options": {
                        "compensate": "Compensate",
                        "knot": "Knot",
                        "retract": "Retract"
                    },
                    "default": "compensate",
                    "visible": false,
                    "enabled": "wireframe_enabled",
                    "global_only": "print_sequence != \"one_at_a_time\""
                },
                "wireframe_straight_before_down": {
                    "label": "WP Straighten Downward Lines",
                    "description": "Percentage of a diagonally downward line which is covered by a horizontal line piece. This can prevent sagging of the top most point of upward lines. Only applies to Wire Printing.",
                    "type": "float",
                    "unit": "%",
                    "default": 20,
                    "min_value": "0",
                    "max_value": "100",
                    "visible": false,
                    "enabled": "wireframe_enabled",
                    "global_only": "print_sequence != \"one_at_a_time\""
                },
                "wireframe_roof_fall_down": {
                    "label": "WP Roof Fall Down",
                    "description": "The distance which horizontal roof lines printed 'in thin air' fall down when being printed. This distance is compensated for. Only applies to Wire Printing.",
                    "type": "float",
                    "unit": "mm",
                    "default": 2,
                    "min_value_warning": "0",
                    "max_value_warning": "wireframe_roof_inset",
                    "visible": false,
                    "enabled": "wireframe_enabled",
                    "global_only": "print_sequence != \"one_at_a_time\""
                },
                "wireframe_roof_drag_along": {
                    "label": "WP Roof Drag Along",
                    "description": "The distance of the end piece of an inward line which gets dragged along when going back to the outer outline of the roof. This distance is compensated for. Only applies to Wire Printing.",
                    "type": "float",
                    "unit": "mm",
                    "default": 0.8,
                    "min_value": "0",
                    "max_value_warning": "10",
                    "visible": false,
                    "enabled": "wireframe_enabled",
                    "global_only": "print_sequence != \"one_at_a_time\""
                },
                "wireframe_roof_outer_delay": {
                    "label": "WP Roof Outer Delay",
                    "description": "Time spent at the outer perimeters of hole which is to become a roof. Longer times can ensure a better connection. Only applies to Wire Printing.",
                    "type": "float",
                    "unit": "sec",
                    "default": 0.2,
                    "min_value": "0",
                    "max_value_warning": "2.0",
                    "visible": false,
                    "enabled": "wireframe_enabled",
                    "global_only": "print_sequence != \"one_at_a_time\""
                },
                "wireframe_nozzle_clearance": {
                    "label": "WP Nozzle Clearance",
                    "description": "Distance between the nozzle and horizontally downward lines. Larger clearance results in diagonally downward lines with a less steep angle, which in turn results in less upward connections with the next layer. Only applies to Wire Printing.",
                    "type": "float",
                    "unit": "mm",
                    "default": 1,
                    "min_value_warning": "0",
                    "max_value_warning": "10.0",
                    "visible": false,
                    "enabled": "wireframe_enabled",
                    "global_only": "print_sequence != \"one_at_a_time\""
                }
            }
        }
    }
}<|MERGE_RESOLUTION|>--- conflicted
+++ resolved
@@ -10,10 +10,6 @@
     "add_pages": [],
 
     "machine_settings": {
-        "machine_show_variants": {
-            "description": "Wether to show the different variants of this machine, which are described in separate json files.",
-            "default": false
-        },
         "machine_start_gcode": {
             "description": "Gcode commands to be executed at the very start - separated by \\n.",
             "default": "G28 ; Home\nG1 Z15.0 F6000 ;move the platform down 15mm\n;Prime the extruder\nG92 E0\nG1 F200 E3\nG92 E0",
@@ -99,13 +95,6 @@
             "global_only": true
         },
         "machine_nozzle_heat_up_speed": {
-<<<<<<< HEAD
-            "description": "The speed (°C/s) by which the nozzle heats up averaged over the window of normal printing temperatures and the standby temperature.",
-            "default": 2.0, "SEE_machine_extruder_trains": true  },
-        "machine_nozzle_cool_down_speed": { 
-            "description": "The speed (°C/s) by which the nozzle cools down averaged over the window of normal printing temperatures and the standby temperature.",
-            "default": 2.0, "SEE_machine_extruder_trains": true  },
-=======
             "description": "The speed (*C/s) by which the nozzle heats up averaged over the window of normal printing temperatures and the standby temperature.",
             "default": 2.0,
             "SEE_machine_extruder_trains": true,
@@ -117,7 +106,6 @@
             "SEE_machine_extruder_trains": true,
             "global_only": true
         },
->>>>>>> f8aa4cda
         "machine_gcode_flavor": {
             "description": "The type of gcode to be generated.",
             "default": "RepRap",
@@ -139,7 +127,7 @@
             "global_only": true
         },
         "machine_head_polygon": {
-            "description": "A 2D silhouette of the print head (fan caps excluded).",
+            "description": "A 2D silhouette of the print head.",
             "type": "polygon",
             "default": [
                 [
@@ -162,7 +150,7 @@
             "global_only": true
         },
         "machine_head_with_fans_polygon": {
-            "description": "A 2D silhouette of the print head (fan caps included).",
+            "description": "A 2D silhouette of the print head.",
             "type": "polygon",
             "default": [
                 [
@@ -594,12 +582,12 @@
                 "infill_overlap": {
                     "label": "Infill Overlap",
                     "description": "The amount of overlap between the infill and the walls. A slight overlap allows the walls to connect firmly to the infill.",
-                    "unit": "mm",
-                    "type": "float",
-                    "default": 0.04,
-                    "min_value_warning": "0",
-                    "max_value_warning": "machine_nozzle_size",
-                    "inherit_function": "0.1 * line_width if infill_sparse_density < 95 else 0.0",
+                    "unit": "%",
+                    "type": "float",
+                    "default": 10,
+                    "min_value": "0",
+                    "max_value_warning": "100",
+                    "inherit_function": "10 if infill_sparse_density < 95 else 0",
                     "visible": false
                 },
                 "infill_wipe_dist": {
@@ -800,7 +788,6 @@
                     "min_value": "0",
                     "max_value_warning": "20",
                     "type": "int",
-                    "min_value": "1",
                     "visible": false,
                     "inherit": false,
                     "enabled": "retraction_enable"
@@ -811,7 +798,7 @@
                     "unit": "mm",
                     "type": "float",
                     "default": 4.5,
-                    "min_value": "0.0",
+                    "min_value": "0",
                     "max_value_warning": "retraction_amount * 2",
                     "visible": false,
                     "inherit_function": "retraction_amount",
@@ -912,9 +899,9 @@
                             "inherit_function": "speed_print",
                             "enabled": "support_enable",
                             "children": {
-                                "speed_support_infill": {
-                                    "label": "Support Infill Speed",
-                                    "description": "The speed at which the infill of exterior support is printed. Printing the infill at higher speeds can improve the overall print time.",
+                                "speed_support_lines": {
+                                    "label": "Support Wall Speed",
+                                    "description": "The speed at which the walls of exterior support are printed. Printing the walls at higher speeds can improve the overall duration.",
                                     "unit": "mm/s",
                                     "type": "float",
                                     "default": 60,
@@ -1039,8 +1026,8 @@
                     "enabled": "coasting_enable"
                 },
                 "coasting_min_volume": {
-                    "label": "Minimum Volume Before Coasting",
-                    "description": "The smallest volume an extrusion path should have to coast the full amount. For smaller extrusion paths, less pressure has been built up in the bowden tube and so the coasted volume is scaled linearly. This value should always be larger than the Coasting Volume.",
+                    "label": "Minimal Volume Before Coasting",
+                    "description": "The least volume an extrusion path should have to coast the full amount. For smaller extrusion paths, less pressure has been built up in the bowden tube and so the coasted volume is scaled linearly. This value should always be larger than the Coasting Volume.",
                     "unit": "mm³",
                     "type": "float",
                     "default": 0.8,
@@ -1267,7 +1254,7 @@
                 },
                 "support_z_distance": {
                     "label": "Z Distance",
-                    "description": "Distance from the top/bottom of the support to the print. A small gap here makes it easier to remove the support but makes the print a bit uglier. 0.15mm allows for easier separation of the support structure. The value is rounded down to the nearest multiple of the layer height",
+                    "description": "Distance from the top/bottom of the support to the print. A small gap here makes it easier to remove the support but makes the print a bit uglier. 0.15mm allows for easier separation of the support structure.",
                     "unit": "mm",
                     "type": "float",
                     "min_value": "0",
